/* This Source Code Form is subject to the terms of the Mozilla Public
 * License, v. 2.0. If a copy of the MPL was not distributed with this
 * file, You can obtain one at http://mozilla.org/MPL/2.0/. */

//! # Component Interface Definition.
//!
//! This module provides an abstract representation of the interface provided by a UniFFI Rust Component,
//! in high-level terms suitable for translation into target consumer languages such as Kotlin
//! and Swift. It also provides facilities for parsing a WebIDL interface definition file into such a
//! representation.
//!
//! The entrypoint to this crate is the `ComponentInterface` struct, which holds a complete definition
//! of the interface provided by a component, in two parts:
//!
//!    * The high-level consumer API, in terms of objects and records and methods and so-on
//!    * The low-level FFI contract through which the foreign language code can call into Rust.
//!
//! That's really the key concept of this crate so it's worth repeating: a `ComponentInterface` completely
//! defines the shape and semantics of an interface between the Rust-based implementation of a component
//! and its foreign language consumers, including details like:
//!
//!    * The names of all symbols in the compiled object file
//!    * The type and arity of all exported functions
//!    * The layout and conventions used for all arguments and return types
//!
//! If you have a dynamic library compiled from a Rust Component using this crate, and a foreign
//! language binding generated from the same `ComponentInterface` using the same version of this
//! module, then there should be no opportunities for them to disagree on how the two sides should
//! interact.
//!
//! General and incomplete TODO list for this thing:
//!
//!   * It should prevent user error and the possibility of generating bad code by doing (at least)
//!     the following checks:
//!       * No duplicate names (types, methods, args, etc)
//!       * No shadowing of builtin names, or names we use in code generation
//!     We expect that if the user actually does one of these things, then they *should* get a compile
//!     error when trying to build the component, because the codegen will be invalid. But we can't
//!     guarantee that there's not some edge-case where it produces valid-but-incorrect code.
//!
//!   * There is a *lot* of cloning going on, in the spirit of "first make it work". There's probably
//!     a good opportunity here for e.g. interned strings, but we're nowhere near the point were we need
//!     that kind of optimization just yet.
//!
//!   * Error messages and general developer experience leave a lot to be desired.

use std::{
    collections::{btree_map::Entry, BTreeMap, BTreeSet, HashSet},
    iter,
};

use anyhow::{anyhow, bail, ensure, Result};

pub mod universe;
pub use uniffi_meta::{AsType, ExternalKind, ObjectImpl, Type};
use universe::{TypeIterator, TypeUniverse};

mod callbacks;
pub use callbacks::CallbackInterface;
mod enum_;
pub use enum_::{Enum, Variant};
mod function;
pub use function::{Argument, Callable, Function, ResultType};
mod object;
pub use object::{Constructor, Method, Object, UniffiTrait};
mod record;
pub use record::{Field, Record};

pub mod ffi;
pub use ffi::{FfiArgument, FfiFunction, FfiType};
pub use uniffi_meta::Radix;
use uniffi_meta::{
    ConstructorMetadata, LiteralMetadata, NamespaceMetadata, ObjectMetadata, TraitMethodMetadata,
    UniffiTraitMetadata, UNIFFI_CONTRACT_VERSION,
};
pub type Literal = LiteralMetadata;

/// The main public interface for this module, representing the complete details of an interface exposed
/// by a rust component and the details of consuming it via an extern-C FFI layer.
#[derive(Debug, Default)]
pub struct ComponentInterface {
    /// All of the types used in the interface.
    // We can't checksum `self.types`, but its contents are implied by the other fields
    // anyway, so it's safe to ignore it.
    pub(super) types: TypeUniverse,
    /// The high-level API provided by the component.
    enums: BTreeMap<String, Enum>,
    records: BTreeMap<String, Record>,
    functions: Vec<Function>,
    objects: Vec<Object>,
    callback_interfaces: Vec<CallbackInterface>,
    // Type names which were seen used as an error.
    errors: HashSet<String>,
    // Types which were seen used as callback interface error.
    callback_interface_throws_types: BTreeSet<Type>,
}

impl ComponentInterface {
    pub fn new(crate_name: &str) -> Self {
        assert!(!crate_name.is_empty());
        Self {
            types: TypeUniverse::new(NamespaceMetadata {
                crate_name: crate_name.to_string(),
                ..Default::default()
            }),
            ..Default::default()
        }
    }

    /// Parse a `ComponentInterface` from a string containing a WebIDL definition.
    pub fn from_webidl(idl: &str, module_path: &str) -> Result<Self> {
        ensure!(
            !module_path.is_empty(),
            "you must specify a valid crate name"
        );
        let group = uniffi_udl::parse_udl(idl, module_path)?;
        Self::from_metadata(group)
    }

    /// Create a `ComponentInterface` from a `MetadataGroup`
    /// Public so that external binding generators can use it.
    pub fn from_metadata(group: uniffi_meta::MetadataGroup) -> Result<Self> {
        let mut ci = Self {
            types: TypeUniverse::new(group.namespace.clone()),
            ..Default::default()
        };
        ci.add_metadata(group)?;
        Ok(ci)
    }

    /// Add a metadata group to a `ComponentInterface`.
    pub fn add_metadata(&mut self, group: uniffi_meta::MetadataGroup) -> Result<()> {
        if self.types.namespace.name.is_empty() {
            self.types.namespace = group.namespace.clone();
        } else if self.types.namespace != group.namespace {
            bail!(
                "Namespace mismatch: {:?} - {:?}",
                group.namespace,
                self.types.namespace
            );
        }
        // Unconditionally add the String type, which is used by the panic handling
        self.types.add_known_type(&uniffi_meta::Type::String)?;
        crate::macro_metadata::add_group_to_ci(self, group)?;
        Ok(())
    }

    /// The string namespace within which this API should be presented to the caller.
    ///
    /// This string would typically be used to prefix function names in the FFI, to build
    /// a package or module name for the foreign language, etc.
    pub fn namespace(&self) -> &str {
        &self.types.namespace.name
    }

    pub fn uniffi_contract_version(&self) -> u32 {
        // This is set by the scripts in the version-mismatch fixture
        let force_version = std::env::var("UNIFFI_FORCE_CONTRACT_VERSION");
        match force_version {
            Ok(v) if !v.is_empty() => v.parse().unwrap(),
            _ => UNIFFI_CONTRACT_VERSION,
        }
    }

    /// Get the definitions for every Enum type in the interface.
    pub fn enum_definitions(&self) -> impl Iterator<Item = &Enum> {
        self.enums.values()
    }

    /// Get an Enum definition by name, or None if no such Enum is defined.
    pub fn get_enum_definition(&self, name: &str) -> Option<&Enum> {
        self.enums.get(name)
    }

    /// Get the definitions for every Record type in the interface.
    pub fn record_definitions(&self) -> impl Iterator<Item = &Record> {
        self.records.values()
    }

    /// Get a Record definition by name, or None if no such Record is defined.
    pub fn get_record_definition(&self, name: &str) -> Option<&Record> {
        self.records.get(name)
    }

    /// Get the definitions for every Function in the interface.
    pub fn function_definitions(&self) -> &[Function] {
        &self.functions
    }

    /// Get a Function definition by name, or None if no such Function is defined.
    pub fn get_function_definition(&self, name: &str) -> Option<&Function> {
        // TODO: probably we could store these internally in a HashMap to make this easier?
        self.functions.iter().find(|f| f.name == name)
    }

    /// Get the definitions for every Object type in the interface.
    pub fn object_definitions(&self) -> &[Object] {
        &self.objects
    }

    /// Get an Object definition by name, or None if no such Object is defined.
    pub fn get_object_definition(&self, name: &str) -> Option<&Object> {
        // TODO: probably we could store these internally in a HashMap to make this easier?
        self.objects.iter().find(|o| o.name == name)
    }

    /// Get the definitions for every Callback Interface type in the interface.
    pub fn callback_interface_definitions(&self) -> &[CallbackInterface] {
        &self.callback_interfaces
    }

    /// Get a Callback interface definition by name, or None if no such interface is defined.
    pub fn get_callback_interface_definition(&self, name: &str) -> Option<&CallbackInterface> {
        // TODO: probably we could store these internally in a HashMap to make this easier?
        self.callback_interfaces.iter().find(|o| o.name == name)
    }

    /// Get the definitions for every Method type in the interface.
    pub fn iter_callables(&self) -> impl Iterator<Item = &dyn Callable> {
        // Each of the `as &dyn Callable` casts is a trivial cast, but it seems like the clearest
        // way to express the logic in the current Rust
        #[allow(trivial_casts)]
        self.function_definitions()
            .iter()
            .map(|f| f as &dyn Callable)
            .chain(self.objects.iter().flat_map(|o| {
                o.constructors()
                    .into_iter()
                    .map(|c| c as &dyn Callable)
                    .chain(o.methods().into_iter().map(|m| m as &dyn Callable))
            }))
    }

    /// Should we generate read (and lift) functions for errors?
    ///
    /// This is a workaround for the fact that lower/write can't be generated for some errors,
    /// specifically errors that are defined as flat in the UDL, but actually have fields in the
    /// Rust source.
    pub fn should_generate_error_read(&self, e: &Enum) -> bool {
        // We can and should always generate read() methods for fielded errors
        let fielded = !e.is_flat();
        // For flat errors, we should only generate read() methods if we need them to support
        // callback interface errors
        let used_in_foreign_interface = self
            .callback_interface_definitions()
            .iter()
            .flat_map(|cb| cb.methods())
            .chain(
                self.object_definitions()
                    .iter()
                    .filter(|o| o.is_trait_interface())
                    .flat_map(|o| o.methods()),
            )
            .any(|m| m.throws_type() == Some(&e.as_type()));

        self.is_name_used_as_error(&e.name) && (fielded || used_in_foreign_interface)
    }

    /// Get details about all `Type::External` types.
    /// Returns an iterator of (name, crate_name, kind)
    pub fn iter_external_types(
        &self,
    ) -> impl Iterator<Item = (&String, String, ExternalKind, bool)> {
        self.types.iter_known_types().filter_map(|t| match t {
            Type::External {
                name,
                module_path,
                kind,
                tagged,
                ..
            } => Some((
                name,
                module_path.split("::").next().unwrap().to_string(),
                *kind,
                *tagged,
            )),
            _ => None,
        })
    }

    /// Get details about all `Type::Custom` types
    pub fn iter_custom_types(&self) -> impl Iterator<Item = (&String, &Type)> {
        self.types.iter_known_types().filter_map(|t| match t {
            Type::Custom { name, builtin, .. } => Some((name, &**builtin)),
            _ => None,
        })
    }

    /// Iterate over all known types in the interface.
    pub fn iter_types(&self) -> impl Iterator<Item = &Type> {
        self.types.iter_known_types()
    }

    /// Get a specific type
    pub fn get_type(&self, name: &str) -> Option<Type> {
        self.types.get_type_definition(name)
    }

    /// Iterate over all types contained in the given item.
    ///
    /// This method uses `iter_types` to iterate over the types contained within the given type,
    /// but additionally recurses into the definition of user-defined types like records and enums
    /// to yield the types that *they* contain.
    fn iter_types_in_item<'a>(&'a self, item: &'a Type) -> impl Iterator<Item = &'a Type> + 'a {
        RecursiveTypeIterator::new(self, item)
    }

    /// Check whether the given item contains any (possibly nested) Type::Object references.
    ///
    /// This is important to know in language bindings that cannot integrate object types
    /// tightly with the host GC, and hence need to perform manual destruction of objects.
    pub fn item_contains_object_references(&self, item: &Type) -> bool {
        self.iter_types_in_item(item)
            .any(|t| matches!(t, Type::Object { .. }))
    }

    /// Check whether the given item contains any (possibly nested) unsigned types
    pub fn item_contains_unsigned_types(&self, item: &Type) -> bool {
        self.iter_types_in_item(item)
            .any(|t| matches!(t, Type::UInt8 | Type::UInt16 | Type::UInt32 | Type::UInt64))
    }

    /// Check whether the interface contains any optional types
    pub fn contains_optional_types(&self) -> bool {
        self.types
            .iter_known_types()
            .any(|t| matches!(t, Type::Optional { .. }))
    }

    /// Check whether the interface contains any sequence types
    pub fn contains_sequence_types(&self) -> bool {
        self.types
            .iter_known_types()
            .any(|t| matches!(t, Type::Sequence { .. }))
    }

    /// Check whether the interface contains any map types
    pub fn contains_map_types(&self) -> bool {
        self.types
            .iter_known_types()
            .any(|t| matches!(t, Type::Map { .. }))
    }

    // The namespace to use in crate-level FFI function definitions. Not used as the ffi
    // namespace for types - each type has its own `module_path` which is used for them.
    fn ffi_namespace(&self) -> &str {
        &self.types.namespace.crate_name
    }

    /// Builtin FFI function to get the current contract version
    /// This is needed so that the foreign language bindings can check that they are using the same
    /// ABI as the scaffolding
    pub fn ffi_uniffi_contract_version(&self) -> FfiFunction {
        FfiFunction {
            name: format!("ffi_{}_uniffi_contract_version", self.ffi_namespace()),
            is_async: false,
            arguments: vec![],
            return_type: Some(FfiType::UInt32),
            has_rust_call_status_arg: false,
            is_object_free_function: false,
        }
    }

    /// Builtin FFI function for allocating a new `RustBuffer`.
    /// This is needed so that the foreign language bindings can create buffers in which to pass
    /// complex data types across the FFI.
    pub fn ffi_rustbuffer_alloc(&self) -> FfiFunction {
        FfiFunction {
            name: format!("ffi_{}_rustbuffer_alloc", self.ffi_namespace()),
            is_async: false,
            arguments: vec![FfiArgument {
                name: "size".to_string(),
                type_: FfiType::Int32,
            }],
            return_type: Some(FfiType::RustBuffer(None)),
            has_rust_call_status_arg: true,
            is_object_free_function: false,
        }
    }

    /// Builtin FFI function for copying foreign-owned bytes
    /// This is needed so that the foreign language bindings can create buffers in which to pass
    /// complex data types across the FFI.
    pub fn ffi_rustbuffer_from_bytes(&self) -> FfiFunction {
        FfiFunction {
            name: format!("ffi_{}_rustbuffer_from_bytes", self.ffi_namespace()),
            is_async: false,
            arguments: vec![FfiArgument {
                name: "bytes".to_string(),
                type_: FfiType::ForeignBytes,
            }],
            return_type: Some(FfiType::RustBuffer(None)),
            has_rust_call_status_arg: true,
            is_object_free_function: false,
        }
    }

    /// Builtin FFI function for freeing a `RustBuffer`.
    /// This is needed so that the foreign language bindings can free buffers in which they received
    /// complex data types returned across the FFI.
    pub fn ffi_rustbuffer_free(&self) -> FfiFunction {
        FfiFunction {
            name: format!("ffi_{}_rustbuffer_free", self.ffi_namespace()),
            is_async: false,
            arguments: vec![FfiArgument {
                name: "buf".to_string(),
                type_: FfiType::RustBuffer(None),
            }],
            return_type: None,
            has_rust_call_status_arg: true,
            is_object_free_function: false,
        }
    }

    /// Builtin FFI function for reserving extra space in a `RustBuffer`.
    /// This is needed so that the foreign language bindings can grow buffers used for passing
    /// complex data types across the FFI.
    pub fn ffi_rustbuffer_reserve(&self) -> FfiFunction {
        FfiFunction {
            name: format!("ffi_{}_rustbuffer_reserve", self.ffi_namespace()),
            is_async: false,
            arguments: vec![
                FfiArgument {
                    name: "buf".to_string(),
                    type_: FfiType::RustBuffer(None),
                },
                FfiArgument {
                    name: "additional".to_string(),
                    type_: FfiType::Int32,
                },
            ],
            return_type: Some(FfiType::RustBuffer(None)),
            has_rust_call_status_arg: true,
            is_object_free_function: false,
        }
    }

    /// Builtin FFI function to set the Rust Future continuation callback
    pub fn ffi_rust_future_continuation_callback_set(&self) -> FfiFunction {
        FfiFunction {
            name: format!(
                "ffi_{}_rust_future_continuation_callback_set",
                self.ffi_namespace()
            ),
            arguments: vec![FfiArgument {
                name: "callback".to_owned(),
                type_: FfiType::RustFutureContinuationCallback,
            }],
            return_type: None,
            is_async: false,
            has_rust_call_status_arg: false,
            is_object_free_function: false,
        }
    }

    /// Builtin FFI function to poll a Rust future.
    pub fn ffi_rust_future_poll(&self, return_ffi_type: Option<FfiType>) -> FfiFunction {
        FfiFunction {
            name: self.rust_future_ffi_fn_name("rust_future_poll", return_ffi_type),
            is_async: false,
            arguments: vec![
                FfiArgument {
                    name: "handle".to_owned(),
                    type_: FfiType::RustFutureHandle,
                },
                // Data to pass to the continuation
                FfiArgument {
                    name: "uniffi_callback".to_owned(),
                    type_: FfiType::RustFutureContinuationData,
                },
            ],
            return_type: None,
            has_rust_call_status_arg: false,
            is_object_free_function: false,
        }
    }

    /// Builtin FFI function to complete a Rust future and get it's result.
    ///
    /// We generate one of these for each FFI return type.
    pub fn ffi_rust_future_complete(&self, return_ffi_type: Option<FfiType>) -> FfiFunction {
        FfiFunction {
            name: self.rust_future_ffi_fn_name("rust_future_complete", return_ffi_type.clone()),
            is_async: false,
            arguments: vec![FfiArgument {
                name: "handle".to_owned(),
                type_: FfiType::RustFutureHandle,
            }],
            return_type: return_ffi_type,
            has_rust_call_status_arg: true,
            is_object_free_function: false,
        }
    }

    /// Builtin FFI function for cancelling a Rust Future
    pub fn ffi_rust_future_cancel(&self, return_ffi_type: Option<FfiType>) -> FfiFunction {
        FfiFunction {
            name: self.rust_future_ffi_fn_name("rust_future_cancel", return_ffi_type),
            is_async: false,
            arguments: vec![FfiArgument {
                name: "handle".to_owned(),
                type_: FfiType::RustFutureHandle,
            }],
            return_type: None,
            has_rust_call_status_arg: false,
            is_object_free_function: false,
        }
    }

    /// Builtin FFI function for freeing a Rust Future
    pub fn ffi_rust_future_free(&self, return_ffi_type: Option<FfiType>) -> FfiFunction {
        FfiFunction {
            name: self.rust_future_ffi_fn_name("rust_future_free", return_ffi_type),
            is_async: false,
            arguments: vec![FfiArgument {
                name: "handle".to_owned(),
                type_: FfiType::RustFutureHandle,
            }],
            return_type: None,
            has_rust_call_status_arg: false,
            is_object_free_function: false,
        }
    }

    fn rust_future_ffi_fn_name(&self, base_name: &str, return_ffi_type: Option<FfiType>) -> String {
        let namespace = self.ffi_namespace();
        match return_ffi_type {
            Some(t) => match t {
                FfiType::UInt8 => format!("ffi_{namespace}_{base_name}_u8"),
                FfiType::Int8 => format!("ffi_{namespace}_{base_name}_i8"),
                FfiType::UInt16 => format!("ffi_{namespace}_{base_name}_u16"),
                FfiType::Int16 => format!("ffi_{namespace}_{base_name}_i16"),
                FfiType::UInt32 => format!("ffi_{namespace}_{base_name}_u32"),
                FfiType::Int32 => format!("ffi_{namespace}_{base_name}_i32"),
                FfiType::UInt64 => format!("ffi_{namespace}_{base_name}_u64"),
                FfiType::Int64 => format!("ffi_{namespace}_{base_name}_i64"),
                FfiType::Float32 => format!("ffi_{namespace}_{base_name}_f32"),
                FfiType::Float64 => format!("ffi_{namespace}_{base_name}_f64"),
                FfiType::RustArcPtr(_) => format!("ffi_{namespace}_{base_name}_pointer"),
                FfiType::RustBuffer(_) => format!("ffi_{namespace}_{base_name}_rust_buffer"),
                _ => unimplemented!("FFI return type: {t:?}"),
            },
            None => format!("ffi_{namespace}_{base_name}_void"),
        }
    }

    /// Does this interface contain async functions?
    pub fn has_async_fns(&self) -> bool {
        self.iter_ffi_function_definitions().any(|f| f.is_async())
    }

    /// Iterate over `T` parameters of the `FutureCallback<T>` callbacks in this interface
    pub fn iter_future_callback_params(&self) -> impl Iterator<Item = FfiType> {
        let unique_results = self
            .iter_callables()
            .map(|c| c.result_type().future_callback_param())
            .collect::<BTreeSet<_>>();
        unique_results.into_iter()
    }

    /// Iterate over return/throws types for async functions
    pub fn iter_async_result_types(&self) -> impl Iterator<Item = ResultType> {
        let unique_results = self
            .iter_callables()
            .map(|c| c.result_type())
            .collect::<BTreeSet<_>>();
        unique_results.into_iter()
    }

    /// List the definitions of all FFI functions in the interface.
    ///
    /// The set of FFI functions is derived automatically from the set of higher-level types
    /// along with the builtin FFI helper functions.
    pub fn iter_ffi_function_definitions(&self) -> impl Iterator<Item = FfiFunction> + '_ {
        self.iter_user_ffi_function_definitions()
            .cloned()
            .chain(self.iter_rust_buffer_ffi_function_definitions())
            .chain(self.iter_futures_ffi_function_definitons())
            .chain(self.iter_checksum_ffi_functions())
            .chain(self.ffi_foreign_executor_callback_set())
            .chain([self.ffi_uniffi_contract_version()])
    }

    /// Alternate version of iter_ffi_function_definitions for languages that don't support async
    pub fn iter_ffi_function_definitions_non_async(
        &self,
    ) -> impl Iterator<Item = FfiFunction> + '_ {
        self.iter_user_ffi_function_definitions()
            .cloned()
            .chain(self.iter_rust_buffer_ffi_function_definitions())
            .chain(self.iter_checksum_ffi_functions())
            .chain([self.ffi_uniffi_contract_version()])
    }

    /// List all FFI functions definitions for user-defined interfaces
    ///
    /// This includes FFI functions for:
    ///   - Top-level functions
    ///   - Object methods
    ///   - Callback interfaces
    pub fn iter_user_ffi_function_definitions(&self) -> impl Iterator<Item = &FfiFunction> + '_ {
        iter::empty()
            .chain(
                self.objects
                    .iter()
                    .flat_map(|obj| obj.iter_ffi_function_definitions()),
            )
            .chain(
                self.callback_interfaces
                    .iter()
                    .map(|cb| cb.ffi_init_callback()),
            )
            .chain(self.functions.iter().map(|f| &f.ffi_func))
    }

    /// List all FFI functions definitions for RustBuffer functionality.
    pub fn iter_rust_buffer_ffi_function_definitions(&self) -> impl Iterator<Item = FfiFunction> {
        [
            self.ffi_rustbuffer_alloc(),
            self.ffi_rustbuffer_from_bytes(),
            self.ffi_rustbuffer_free(),
            self.ffi_rustbuffer_reserve(),
        ]
        .into_iter()
    }

    /// List all FFI functions definitions for async functionality.
    pub fn iter_futures_ffi_function_definitons(&self) -> impl Iterator<Item = FfiFunction> + '_ {
        let all_possible_return_ffi_types = [
            Some(FfiType::UInt8),
            Some(FfiType::Int8),
            Some(FfiType::UInt16),
            Some(FfiType::Int16),
            Some(FfiType::UInt32),
            Some(FfiType::Int32),
            Some(FfiType::UInt64),
            Some(FfiType::Int64),
            Some(FfiType::Float32),
            Some(FfiType::Float64),
            // RustBuffer and RustArcPtr have an inner field which doesn't affect the rust future
            // complete scaffolding function, so we just use a placeholder value here.
            Some(FfiType::RustArcPtr("".to_owned())),
            Some(FfiType::RustBuffer(None)),
            None,
        ];

        iter::once(self.ffi_rust_future_continuation_callback_set()).chain(
            all_possible_return_ffi_types
                .into_iter()
                .flat_map(|return_type| {
                    [
                        self.ffi_rust_future_poll(return_type.clone()),
                        self.ffi_rust_future_cancel(return_type.clone()),
                        self.ffi_rust_future_free(return_type.clone()),
                        self.ffi_rust_future_complete(return_type),
                    ]
                }),
        )
    }

    /// The ffi_foreign_executor_callback_set FFI function
    ///
    /// We only include this in the FFI if the `ForeignExecutor` type is actually used
    pub fn ffi_foreign_executor_callback_set(&self) -> Option<FfiFunction> {
        if self.types.contains(&Type::ForeignExecutor) {
            Some(FfiFunction {
                name: format!("ffi_{}_foreign_executor_callback_set", self.ffi_namespace()),
                arguments: vec![FfiArgument {
                    name: "callback".into(),
                    type_: FfiType::ForeignExecutorCallback,
                }],
                return_type: None,
                is_async: false,
                has_rust_call_status_arg: false,
                is_object_free_function: false,
            })
        } else {
            None
        }
    }

    /// List all API checksums to check
    ///
    /// Returns a list of (export_symbol_name, checksum) items
    pub fn iter_checksums(&self) -> impl Iterator<Item = (String, u16)> + '_ {
        let func_checksums = self
            .functions
            .iter()
            .map(|f| (f.checksum_fn_name(), f.checksum()));
        let method_checksums = self.objects.iter().flat_map(|o| {
            o.methods()
                .into_iter()
                .map(|m| (m.checksum_fn_name(), m.checksum()))
        });
        let constructor_checksums = self.objects.iter().flat_map(|o| {
            o.constructors()
                .into_iter()
                .map(|c| (c.checksum_fn_name(), c.checksum()))
        });
        let callback_method_checksums = self.callback_interfaces.iter().flat_map(|cbi| {
            cbi.methods().into_iter().filter_map(|m| {
                if m.checksum_fn_name().is_empty() {
                    // UDL-based callbacks don't have checksum functions, skip these
                    None
                } else {
                    Some((m.checksum_fn_name(), m.checksum()))
                }
            })
        });
        func_checksums
            .chain(method_checksums)
            .chain(constructor_checksums)
            .chain(callback_method_checksums)
            .map(|(fn_name, checksum)| (fn_name.to_string(), checksum))
    }

    pub fn iter_checksum_ffi_functions(&self) -> impl Iterator<Item = FfiFunction> + '_ {
        self.iter_checksums().map(|(name, _)| FfiFunction {
            name,
            is_async: false,
            arguments: vec![],
            return_type: Some(FfiType::UInt16),
            has_rust_call_status_arg: false,
            is_object_free_function: false,
        })
    }

    // Private methods for building a ComponentInterface.
    //
    /// Called by `APIBuilder` impls to add a newly-parsed enum definition to the `ComponentInterface`.
    pub(super) fn add_enum_definition(&mut self, defn: Enum) -> Result<()> {
        match self.enums.entry(defn.name().to_owned()) {
            Entry::Vacant(v) => {
                self.types.add_known_types(defn.iter_types())?;
                v.insert(defn);
            }
            Entry::Occupied(o) => {
                let existing_def = o.get();
                if defn != *existing_def {
                    bail!(
                        "Mismatching definition for enum `{}`!\n\
                        existing definition: {existing_def:#?},\n\
                        new definition: {defn:#?}",
                        defn.name(),
                    );
                }
            }
        }

        Ok(())
    }

    /// Adds a newly-parsed record definition to the `ComponentInterface`.
    pub(super) fn add_record_definition(&mut self, defn: Record) -> Result<()> {
        match self.records.entry(defn.name().to_owned()) {
            Entry::Vacant(v) => {
                self.types.add_known_types(defn.iter_types())?;
                v.insert(defn);
            }
            Entry::Occupied(o) => {
                let existing_def = o.get();
                if defn != *existing_def {
                    bail!(
                        "Mismatching definition for record `{}`!\n\
                         existing definition: {existing_def:#?},\n\
                         new definition: {defn:#?}",
                        defn.name(),
                    );
                }
            }
        }

        Ok(())
    }

    /// Called by `APIBuilder` impls to add a newly-parsed function definition to the `ComponentInterface`.
    pub(super) fn add_function_definition(&mut self, defn: Function) -> Result<()> {
        // Since functions are not a first-class type, we have to check for duplicates here
        // rather than relying on the type-finding pass to catch them.
        if self.functions.iter().any(|f| f.name == defn.name) {
            bail!("duplicate function definition: \"{}\"", defn.name);
        }
        if self.types.get_type_definition(defn.name()).is_some() {
            bail!("Conflicting type definition for \"{}\"", defn.name());
        }
        self.types.add_known_types(defn.iter_types())?;
        self.functions.push(defn);

        Ok(())
    }

    pub(super) fn add_constructor_meta(&mut self, meta: ConstructorMetadata) -> Result<()> {
        let object = get_object(&mut self.objects, &meta.self_name)
            .ok_or_else(|| anyhow!("add_constructor_meta: object {} not found", &meta.self_name))?;
        let defn: Constructor = meta.into();

        self.types.add_known_types(defn.iter_types())?;
        object.constructors.push(defn);

        Ok(())
    }

    pub(super) fn add_method_meta(&mut self, meta: impl Into<Method>) -> Result<()> {
        let mut method: Method = meta.into();
        let object = get_object(&mut self.objects, &method.object_name)
            .ok_or_else(|| anyhow!("add_method_meta: object {} not found", &method.object_name))?;

        self.types.add_known_types(method.iter_types())?;
        method.object_impl = object.imp;
        object.methods.push(method);
        Ok(())
    }

    pub(super) fn add_uniffitrait_meta(&mut self, meta: UniffiTraitMetadata) -> Result<()> {
        let object = get_object(&mut self.objects, meta.self_name())
            .ok_or_else(|| anyhow!("add_uniffitrait_meta: object not found"))?;
        let ut: UniffiTrait = meta.into();
        self.types.add_known_types(ut.iter_types())?;
        object.uniffi_traits.push(ut);
        Ok(())
    }

    pub(super) fn add_object_meta(&mut self, meta: ObjectMetadata) -> Result<()> {
        self.add_object_definition(meta.into())
    }

    /// Called by `APIBuilder` impls to add a newly-parsed object definition to the `ComponentInterface`.
    fn add_object_definition(&mut self, defn: Object) -> Result<()> {
        self.types.add_known_types(defn.iter_types())?;
        self.objects.push(defn);
        Ok(())
    }

    pub(super) fn note_name_used_as_error(&mut self, name: &str) {
        self.errors.insert(name.to_string());
    }

    pub fn is_name_used_as_error(&self, name: &str) -> bool {
        self.errors.contains(name)
    }

    /// Called by `APIBuilder` impls to add a newly-parsed callback interface definition to the `ComponentInterface`.
    pub(super) fn add_callback_interface_definition(&mut self, defn: CallbackInterface) {
        self.callback_interfaces.push(defn);
    }

    pub(super) fn add_trait_method_meta(&mut self, meta: TraitMethodMetadata) -> Result<()> {
        if let Some(cbi) = get_callback_interface(&mut self.callback_interfaces, &meta.trait_name) {
            // uniffi_meta should ensure that we process callback interface methods in order, double
            // check that here
            if cbi.methods.len() != meta.index as usize {
                bail!(
                    "UniFFI internal error: callback interface method index mismatch for {}::{} (expected {}, saw {})",
                    meta.trait_name,
                    meta.name,
                    cbi.methods.len(),
                    meta.index,
                );
            }
            let method: Method = meta.into();
            if let Some(error) = method.throws_type() {
                self.callback_interface_throws_types.insert(error.clone());
            }
            self.types.add_known_types(method.iter_types())?;
            cbi.methods.push(method);
        } else {
            self.add_method_meta(meta)?;
        }
        Ok(())
    }

    /// Perform global consistency checks on the declared interface.
    ///
    /// This method checks for consistency problems in the declared interface
    /// as a whole, and which can only be detected after we've finished defining
    /// the entire interface.
    pub fn check_consistency(&self) -> Result<()> {
        if self.namespace().is_empty() {
            bail!("missing namespace definition");
        }

        // Because functions aren't first class types, we need to check here that
        // a function name hasn't already been used as a type name.
        for f in self.functions.iter() {
            if self.types.get_type_definition(f.name()).is_some() {
                bail!("Conflicting type definition for \"{}\"", f.name());
            }
        }

        for ty in self.iter_types() {
            match ty {
                Type::Object { name, .. } => {
                    ensure!(
                        self.objects.iter().any(|o| o.name == *name),
                        "Object `{name}` has no definition"
                    );
                }
                Type::Record { name, .. } => {
                    ensure!(
                        self.records.contains_key(name),
                        "Record `{name}` has no definition",
                    );
                }
                Type::Enum { name, .. } => {
                    ensure!(
                        self.enums.contains_key(name),
                        "Enum `{name}` has no definition",
                    );
                }
                _ => {}
            }
        }

        Ok(())
    }

    /// Automatically derive the low-level FFI functions from the high-level types in the interface.
    ///
    /// This should only be called after the high-level types have been completed defined, otherwise
    /// the resulting set will be missing some entries.
    pub fn derive_ffi_funcs(&mut self) -> Result<()> {
        for func in self.functions.iter_mut() {
            func.derive_ffi_func()?;
        }
        for obj in self.objects.iter_mut() {
            obj.derive_ffi_funcs()?;
        }
        for callback in self.callback_interfaces.iter_mut() {
            callback.derive_ffi_funcs();
        }
        Ok(())
    }

    /// Attach documentation to structs/"objects"/enums/functions.
    ///
    /// Documentation comments in the resulting bindings are based on this information.
    pub fn attach_documentation(&mut self, mut documentation: uniffi_docs::Documentation) {
<<<<<<< HEAD
        for object in self.objects.iter_mut() {
=======
        for object in &mut self.objects {
>>>>>>> 434ae5df
            if let Some(doc) = documentation.structures.remove(object.name()) {
                let mut methods = doc.methods.clone();

                object.documentation = Some(doc);

<<<<<<< HEAD
                for constructor in object.constructors.iter_mut() {
=======
                for constructor in &mut object.constructors {
>>>>>>> 434ae5df
                    if let Some(function) = methods.remove(constructor.name()) {
                        constructor.documentation = Some(function);
                    }
                }

<<<<<<< HEAD
                for method in object.methods.iter_mut() {
=======
                for method in &mut object.methods {
>>>>>>> 434ae5df
                    if let Some(function) = methods.remove(method.name()) {
                        method.documentation = Some(function);
                    }
                }
            }
        }

<<<<<<< HEAD
        for (_, record) in self.records.iter_mut() {
=======
        for record in self.records.values_mut() {
>>>>>>> 434ae5df
            if let Some(doc) = documentation.structures.remove(record.name()) {
                let mut members = doc.members.clone();

                record.documentation = Some(doc);

<<<<<<< HEAD
                for field in record.fields.iter_mut() {
=======
                for field in &mut record.fields {
>>>>>>> 434ae5df
                    if let Some(member) = members.remove(field.name()) {
                        field.documentation = Some(member);
                    }
                }
            }
        }

<<<<<<< HEAD
        for (_, enum_) in self.enums.iter_mut() {
=======
        for enum_ in self.enums.values_mut() {
>>>>>>> 434ae5df
            if let Some(doc) = documentation.structures.remove(enum_.name()) {
                let mut members = doc.members.clone();

                enum_.documentation = Some(doc);

<<<<<<< HEAD
                for variant in enum_.variants.iter_mut() {
=======
                for variant in &mut enum_.variants {
>>>>>>> 434ae5df
                    if let Some(member) = members.remove(variant.name()) {
                        variant.documentation = Some(member);
                    }
                }
            }
        }

<<<<<<< HEAD
        for function in self.functions.iter_mut() {
=======
        for function in &mut self.functions {
>>>>>>> 434ae5df
            if let Some(doc) = documentation.functions.remove(function.name()) {
                function.documentation = Some(doc);
            }
        }
    }
}

fn get_object<'a>(objects: &'a mut [Object], name: &str) -> Option<&'a mut Object> {
    objects.iter_mut().find(|o| o.name == name)
}

fn get_callback_interface<'a>(
    callback_interfaces: &'a mut [CallbackInterface],
    name: &str,
) -> Option<&'a mut CallbackInterface> {
    callback_interfaces.iter_mut().find(|o| o.name == name)
}

/// Stateful iterator for yielding all types contained in a given type.
///
/// This struct is the implementation of [`ComponentInterface::iter_types_in_item`] and should be
/// considered an opaque implementation detail. It's a separate struct because I couldn't
/// figure out a way to implement it using iterators and closures that would make the lifetimes
/// work out correctly.
///
/// The idea here is that we want to yield all the types from `iter_types` on a given type, and
/// additionally we want to recurse into the definition of any user-provided types like records,
/// enums, etc so we can also yield the types contained therein.
///
/// To guard against infinite recursion, we maintain a list of previously-seen user-defined
/// types, ensuring that we recurse into the definition of those types only once. To simplify
/// the implementation, we maintain a queue of pending user-defined types that we have seen
/// but not yet recursed into. (Ironically, the use of an explicit queue means our implementation
/// is not actually recursive...)
struct RecursiveTypeIterator<'a> {
    /// The [`ComponentInterface`] from which this iterator was created.
    ci: &'a ComponentInterface,
    /// The currently-active iterator from which we're yielding.
    current: TypeIterator<'a>,
    /// A set of names of user-defined types that we have already seen.
    seen: HashSet<&'a str>,
    /// A queue of user-defined types that we need to recurse into.
    pending: Vec<&'a Type>,
}

impl<'a> RecursiveTypeIterator<'a> {
    /// Allocate a new `RecursiveTypeIterator` over the given item.
    fn new(ci: &'a ComponentInterface, item: &'a Type) -> RecursiveTypeIterator<'a> {
        RecursiveTypeIterator {
            ci,
            // We begin by iterating over the types from the item itself.
            current: item.iter_types(),
            seen: Default::default(),
            pending: Default::default(),
        }
    }

    /// Add a new type to the queue of pending types, if not previously seen.
    fn add_pending_type(&mut self, type_: &'a Type) {
        match type_ {
            Type::Record { name, .. }
            | Type::Enum { name, .. }
            | Type::Object { name, .. }
            | Type::CallbackInterface { name, .. } => {
                if !self.seen.contains(name.as_str()) {
                    self.pending.push(type_);
                    self.seen.insert(name.as_str());
                }
            }
            _ => (),
        }
    }

    /// Advance the iterator to recurse into the next pending type, if any.
    ///
    /// This method is called when the current iterator is empty, and it will select
    /// the next pending type from the queue and start iterating over its contained types.
    /// The return value will be the first item from the new iterator.
    fn advance_to_next_type(&mut self) -> Option<&'a Type> {
        if let Some(next_type) = self.pending.pop() {
            // This is a little awkward because the various definition lookup methods return an `Option<T>`.
            // In the unlikely event that one of them returns `None` then, rather than trying to advance
            // to a non-existent type, we just leave the existing iterator in place and allow the recursive
            // call to `next()` to try again with the next pending type.
            let next_iter = match next_type {
                Type::Record { name, .. } => {
                    self.ci.get_record_definition(name).map(Record::iter_types)
                }
                Type::Enum { name, .. } => self.ci.get_enum_definition(name).map(Enum::iter_types),
                Type::Object { name, .. } => {
                    self.ci.get_object_definition(name).map(Object::iter_types)
                }
                Type::CallbackInterface { name, .. } => self
                    .ci
                    .get_callback_interface_definition(name)
                    .map(CallbackInterface::iter_types),
                _ => None,
            };
            if let Some(next_iter) = next_iter {
                self.current = next_iter;
            }
            // Advance the new iterator to its first item. If the new iterator happens to be empty,
            // this will recurse back in to `advance_to_next_type` until we find one that isn't.
            self.next()
        } else {
            // We've completely finished the iteration over all pending types.
            None
        }
    }
}

impl<'a> Iterator for RecursiveTypeIterator<'a> {
    type Item = &'a Type;
    fn next(&mut self) -> Option<Self::Item> {
        if let Some(type_) = self.current.next() {
            self.add_pending_type(type_);
            Some(type_)
        } else {
            self.advance_to_next_type()
        }
    }
}

// Helpers for functions/methods/constructors which all have the same "throws" semantics.
fn throws_name(throws: &Option<Type>) -> Option<&str> {
    // Type has no `name()` method, just `canonical_name()` which isn't what we want.
    match throws {
        None => None,
        Some(Type::Enum { name, .. }) => Some(name),
        _ => panic!("unknown throw type: {throws:?}"),
    }
}

#[cfg(test)]
mod test {
    use super::*;

    // Note that much of the functionality of `ComponentInterface` is tested via its interactions
    // with specific member types, in the sub-modules defining those member types.

    #[test]
    fn test_duplicate_type_names_are_an_error() {
        const UDL: &str = r#"
            namespace test{};
            interface Testing {
                constructor();
            };
            dictionary Testing {
                u32 field;
            };
        "#;
        let err = ComponentInterface::from_webidl(UDL, "crate_name").unwrap_err();
        assert_eq!(
            err.to_string(),
            "Conflicting type definition for `Testing`! \
             existing definition: Object { module_path: \"crate_name\", name: \"Testing\", imp: Struct }, \
             new definition: Record { module_path: \"crate_name\", name: \"Testing\" }"
        );

        const UDL2: &str = r#"
            namespace test{};
            enum Testing {
                "one", "two"
            };
            [Error]
            enum Testing { "three", "four" };
        "#;
        let err = ComponentInterface::from_webidl(UDL2, "crate_name").unwrap_err();
        assert_eq!(
            err.to_string(),
            "Mismatching definition for enum `Testing`!\nexisting definition: Enum {
    name: \"Testing\",
    module_path: \"crate_name\",
    documentation: None,
    variants: [
        Variant {
            name: \"one\",
            documentation: None,
            fields: [],
        },
        Variant {
            name: \"two\",
            documentation: None,
            fields: [],
        },
    ],
    flat: true,
},
new definition: Enum {
    name: \"Testing\",
    module_path: \"crate_name\",
    documentation: None,
    variants: [
        Variant {
            name: \"three\",
            documentation: None,
            fields: [],
        },
        Variant {
            name: \"four\",
            documentation: None,
            fields: [],
        },
    ],
    flat: true,
}",
        );

        const UDL3: &str = r#"
            namespace test{
                u32 Testing();
            };
            enum Testing {
                "one", "two"
            };
        "#;
        let err = ComponentInterface::from_webidl(UDL3, "crate_name").unwrap_err();
        assert!(format!("{err:#}").contains("Conflicting type definition for \"Testing\""));
    }

    #[test]
    fn test_contains_optional_types() {
        let mut ci = ComponentInterface {
            ..Default::default()
        };

        // check that `contains_optional_types` returns false when there is no Optional type in the interface
        assert!(!ci.contains_optional_types());

        // check that `contains_optional_types` returns true when there is an Optional type in the interface
        assert!(ci
            .types
            .add_known_type(&Type::Optional {
                inner_type: Box::new(Type::String)
            })
            .is_ok());
        assert!(ci.contains_optional_types());
    }

    #[test]
    fn test_contains_sequence_types() {
        let mut ci = ComponentInterface {
            ..Default::default()
        };

        // check that `contains_sequence_types` returns false when there is no Sequence type in the interface
        assert!(!ci.contains_sequence_types());

        // check that `contains_sequence_types` returns true when there is a Sequence type in the interface
        assert!(ci
            .types
            .add_known_type(&Type::Sequence {
                inner_type: Box::new(Type::UInt64)
            })
            .is_ok());
        assert!(ci.contains_sequence_types());
        assert!(ci.types.contains(&Type::UInt64));
    }

    #[test]
    fn test_contains_map_types() {
        let mut ci = ComponentInterface {
            ..Default::default()
        };

        // check that `contains_map_types` returns false when there is no Map type in the interface
        assert!(!ci.contains_map_types());

        // check that `contains_map_types` returns true when there is a Map type in the interface
        assert!(ci
            .types
            .add_known_type(&Type::Map {
                key_type: Box::new(Type::String),
                value_type: Box::new(Type::Boolean)
            })
            .is_ok());
        assert!(ci.contains_map_types());
        assert!(ci.types.contains(&Type::String));
        assert!(ci.types.contains(&Type::Boolean));
    }

    #[test]
    fn test_no_infinite_recursion_when_walking_types() {
        const UDL: &str = r#"
            namespace test{};
            interface Testing {
                void tester(Testing foo);
            };
        "#;
        let ci = ComponentInterface::from_webidl(UDL, "crate_name").unwrap();
        assert!(!ci.item_contains_unsigned_types(&Type::Object {
            name: "Testing".into(),
            module_path: "".into(),
            imp: ObjectImpl::Struct,
        }));
    }

    #[test]
    fn test_correct_recursion_when_walking_types() {
        const UDL: &str = r#"
            namespace test{};
            interface TestObj {
                void tester(TestRecord foo);
            };
            dictionary TestRecord {
                NestedRecord bar;
            };
            dictionary NestedRecord {
                u64 baz;
            };
        "#;
        let ci = ComponentInterface::from_webidl(UDL, "crate_name").unwrap();
        assert!(ci.item_contains_unsigned_types(&Type::Object {
            name: "TestObj".into(),
            module_path: "".into(),
            imp: ObjectImpl::Struct,
        }));
    }
}<|MERGE_RESOLUTION|>--- conflicted
+++ resolved
@@ -935,31 +935,19 @@
     ///
     /// Documentation comments in the resulting bindings are based on this information.
     pub fn attach_documentation(&mut self, mut documentation: uniffi_docs::Documentation) {
-<<<<<<< HEAD
-        for object in self.objects.iter_mut() {
-=======
         for object in &mut self.objects {
->>>>>>> 434ae5df
             if let Some(doc) = documentation.structures.remove(object.name()) {
                 let mut methods = doc.methods.clone();
 
                 object.documentation = Some(doc);
 
-<<<<<<< HEAD
-                for constructor in object.constructors.iter_mut() {
-=======
                 for constructor in &mut object.constructors {
->>>>>>> 434ae5df
                     if let Some(function) = methods.remove(constructor.name()) {
                         constructor.documentation = Some(function);
                     }
                 }
 
-<<<<<<< HEAD
-                for method in object.methods.iter_mut() {
-=======
                 for method in &mut object.methods {
->>>>>>> 434ae5df
                     if let Some(function) = methods.remove(method.name()) {
                         method.documentation = Some(function);
                     }
@@ -967,21 +955,13 @@
             }
         }
 
-<<<<<<< HEAD
-        for (_, record) in self.records.iter_mut() {
-=======
         for record in self.records.values_mut() {
->>>>>>> 434ae5df
             if let Some(doc) = documentation.structures.remove(record.name()) {
                 let mut members = doc.members.clone();
 
                 record.documentation = Some(doc);
 
-<<<<<<< HEAD
-                for field in record.fields.iter_mut() {
-=======
                 for field in &mut record.fields {
->>>>>>> 434ae5df
                     if let Some(member) = members.remove(field.name()) {
                         field.documentation = Some(member);
                     }
@@ -989,21 +969,13 @@
             }
         }
 
-<<<<<<< HEAD
-        for (_, enum_) in self.enums.iter_mut() {
-=======
         for enum_ in self.enums.values_mut() {
->>>>>>> 434ae5df
             if let Some(doc) = documentation.structures.remove(enum_.name()) {
                 let mut members = doc.members.clone();
 
                 enum_.documentation = Some(doc);
 
-<<<<<<< HEAD
-                for variant in enum_.variants.iter_mut() {
-=======
                 for variant in &mut enum_.variants {
->>>>>>> 434ae5df
                     if let Some(member) = members.remove(variant.name()) {
                         variant.documentation = Some(member);
                     }
@@ -1011,11 +983,7 @@
             }
         }
 
-<<<<<<< HEAD
-        for function in self.functions.iter_mut() {
-=======
         for function in &mut self.functions {
->>>>>>> 434ae5df
             if let Some(doc) = documentation.functions.remove(function.name()) {
                 function.documentation = Some(doc);
             }
