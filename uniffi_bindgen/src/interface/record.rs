/* This Source Code Form is subject to the terms of the Mozilla Public
 * License, v. 2.0. If a copy of the MPL was not distributed with this
 * file, You can obtain one at http://mozilla.org/MPL/2.0/. */

//! # Record definitions for a `ComponentInterface`.
//!
//! This module converts "dictionary" definitions from UDL into [`Record`] structures
//! that can be added to a `ComponentInterface`, which are the main way we define structured
//! data types for a UniFFI Rust Component. A [`Record`] has a fixed set of named fields,
//! each of a specific type.
//!
//! (The terminology mismatch between "dictionary" and "record" is a historical artifact
//! due to this tool being loosely inspired by WebAssembly Interface Types, which used
//! the term "record" for this sort of data).
//!
//! A declaration in the UDL like this:
//!
//! ```
//! # let ci = uniffi_bindgen::interface::ComponentInterface::from_webidl(r##"
//! # namespace example {};
//! dictionary Example {
//!   string name;
//!   u32 value;
//! };
//! # "##, "crate_name")?;
//! # Ok::<(), anyhow::Error>(())
//! ```
//!
//! Will result in a [`Record`] member with two [`Field`]s being added to the resulting
//! [`crate::ComponentInterface`]:
//!
//! ```
//! # let ci = uniffi_bindgen::interface::ComponentInterface::from_webidl(r##"
//! # namespace example {};
//! # dictionary Example {
//! #   string name;
//! #   u32 value;
//! # };
//! # "##, "crate_name")?;
//! let record = ci.get_record_definition("Example").unwrap();
//! assert_eq!(record.name(), "Example");
//! assert_eq!(record.fields()[0].name(), "name");
//! assert_eq!(record.fields()[1].name(), "value");
//! # Ok::<(), anyhow::Error>(())
//! ```

use anyhow::Result;
use uniffi_meta::Checksum;

use super::Literal;
use super::{AsType, Type, TypeIterator};

/// Represents a "data class" style object, for passing around complex values.
///
/// In the FFI these are represented as a byte buffer, which one side explicitly
/// serializes the data into and the other serializes it out of. So I guess they're
/// kind of like "pass by clone" values.
#[derive(Debug, Clone, PartialEq, Eq, Checksum)]
pub struct Record {
    pub(super) name: String,
    pub(super) module_path: String,
    #[checksum_ignore]
    pub(super) documentation: Option<uniffi_docs::Structure>,
    pub(super) fields: Vec<Field>,
}

impl Record {
    pub fn name(&self) -> &str {
        &self.name
    }

    pub fn fields(&self) -> &[Field] {
        &self.fields
    }

    pub fn iter_types(&self) -> TypeIterator<'_> {
        Box::new(self.fields.iter().flat_map(Field::iter_types))
    }

<<<<<<< HEAD
    pub fn documentation(&self) -> Option<&uniffi_docs::Structure> {
        self.documentation.as_ref()
    }

    pub fn has_fields_documentation(&self) -> bool {
        self.fields
            .iter()
            .any(|field| field.documentation.is_some())
=======
    pub fn has_fields(&self) -> bool {
        !self.fields.is_empty()
>>>>>>> 7cd3aac7
    }
}

impl AsType for Record {
    fn as_type(&self) -> Type {
        Type::Record {
            name: self.name.clone(),
            module_path: self.module_path.clone(),
        }
    }
}

impl TryFrom<uniffi_meta::RecordMetadata> for Record {
    type Error = anyhow::Error;

    fn try_from(meta: uniffi_meta::RecordMetadata) -> Result<Self> {
        Ok(Self {
            name: meta.name,
            documentation: None,
            module_path: meta.module_path,
            fields: meta
                .fields
                .into_iter()
                .map(TryInto::try_into)
                .collect::<Result<_>>()?,
        })
    }
}

// Represents an individual field on a Record.
#[derive(Debug, Clone, PartialEq, Eq, PartialOrd, Ord, Checksum)]
pub struct Field {
    pub(super) name: String,
    #[checksum_ignore]
    pub(super) documentation: Option<String>,
    pub(super) type_: Type,
    pub(super) default: Option<Literal>,
}

impl Field {
    pub fn name(&self) -> &str {
        &self.name
    }

    pub fn documentation(&self) -> Option<&String> {
        self.documentation.as_ref()
    }

    pub fn type_(&self) -> &Type {
        &self.type_
    }

    pub fn default_value(&self) -> Option<&Literal> {
        self.default.as_ref()
    }

    pub fn iter_types(&self) -> TypeIterator<'_> {
        self.type_.iter_types()
    }
}

impl AsType for Field {
    fn as_type(&self) -> Type {
        self.type_.clone()
    }
}

impl TryFrom<uniffi_meta::FieldMetadata> for Field {
    type Error = anyhow::Error;

    fn try_from(meta: uniffi_meta::FieldMetadata) -> Result<Self> {
        let name = meta.name;
        let type_ = meta.ty;
        let default = meta.default;
        Ok(Self {
            name,
            documentation: None,
            type_,
            default,
        })
    }
}

#[cfg(test)]
mod test {
    use super::super::ComponentInterface;
    use super::*;
    use uniffi_meta::Radix;

    #[test]
    fn test_multiple_record_types() {
        const UDL: &str = r#"
            namespace test{};
            dictionary Empty {};
            dictionary Simple {
                u32 field;
            };
            dictionary Complex {
                string? key;
                u32 value = 0;
                required boolean spin;
            };
        "#;
        let ci = ComponentInterface::from_webidl(UDL, "crate_name").unwrap();
        assert_eq!(ci.record_definitions().count(), 3);

        let record = ci.get_record_definition("Empty").unwrap();
        assert_eq!(record.name(), "Empty");
        assert_eq!(record.fields().len(), 0);

        let record = ci.get_record_definition("Simple").unwrap();
        assert_eq!(record.name(), "Simple");
        assert_eq!(record.fields().len(), 1);
        assert_eq!(record.fields()[0].name(), "field");
        assert_eq!(record.fields()[0].as_type(), Type::UInt32);
        assert!(record.fields()[0].default_value().is_none());

        let record = ci.get_record_definition("Complex").unwrap();
        assert_eq!(record.name(), "Complex");
        assert_eq!(record.fields().len(), 3);
        assert_eq!(record.fields()[0].name(), "key");
        assert_eq!(
            record.fields()[0].as_type(),
            Type::Optional {
                inner_type: Box::new(Type::String)
            },
        );
        assert!(record.fields()[0].default_value().is_none());
        assert_eq!(record.fields()[1].name(), "value");
        assert_eq!(record.fields()[1].as_type(), Type::UInt32);
        assert!(matches!(
            record.fields()[1].default_value(),
            Some(Literal::UInt(0, Radix::Decimal, Type::UInt32))
        ));
        assert_eq!(record.fields()[2].name(), "spin");
        assert_eq!(record.fields()[2].as_type(), Type::Boolean);
        assert!(record.fields()[2].default_value().is_none());
    }

    #[test]
    fn test_that_all_field_types_become_known() {
        const UDL: &str = r#"
            namespace test{};
            dictionary Testing {
                string? maybe_name;
                u32 value;
            };
        "#;
        let ci = ComponentInterface::from_webidl(UDL, "crate_name").unwrap();
        assert_eq!(ci.record_definitions().count(), 1);
        let record = ci.get_record_definition("Testing").unwrap();
        assert_eq!(record.fields().len(), 2);
        assert_eq!(record.fields()[0].name(), "maybe_name");
        assert_eq!(record.fields()[1].name(), "value");

        assert_eq!(ci.iter_types().count(), 4);
        assert!(ci.iter_types().any(|t| t == &Type::UInt32));
        assert!(ci.iter_types().any(|t| t == &Type::String));
        assert!(ci.iter_types().any(|t| t
            == &Type::Optional {
                inner_type: Box::new(Type::String)
            }));
        assert!(ci
            .iter_types()
            .any(|t| matches!(t, Type::Record { name, .. } if name == "Testing")));
    }
}<|MERGE_RESOLUTION|>--- conflicted
+++ resolved
@@ -77,7 +77,6 @@
         Box::new(self.fields.iter().flat_map(Field::iter_types))
     }
 
-<<<<<<< HEAD
     pub fn documentation(&self) -> Option<&uniffi_docs::Structure> {
         self.documentation.as_ref()
     }
@@ -86,10 +85,10 @@
         self.fields
             .iter()
             .any(|field| field.documentation.is_some())
-=======
+    }
+
     pub fn has_fields(&self) -> bool {
         !self.fields.is_empty()
->>>>>>> 7cd3aac7
     }
 }
 
