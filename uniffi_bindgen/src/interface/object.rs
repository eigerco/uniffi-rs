--- conflicted
+++ resolved
@@ -123,13 +123,12 @@
         &self.imp
     }
 
-<<<<<<< HEAD
     pub fn documentation(&self) -> Option<&uniffi_docs::Structure> {
         self.documentation.as_ref()
-=======
+    }
+
     pub fn is_trait_interface(&self) -> bool {
         matches!(self.imp, ObjectImpl::Trait)
->>>>>>> 2fdaae18
     }
 
     pub fn constructors(&self) -> Vec<&Constructor> {
