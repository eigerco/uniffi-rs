--- conflicted
+++ resolved
@@ -127,13 +127,10 @@
         self.documentation.as_ref()
     }
 
-<<<<<<< HEAD
-=======
     pub fn is_trait_interface(&self) -> bool {
         matches!(self.imp, ObjectImpl::Trait)
     }
 
->>>>>>> 434ae5df
     pub fn constructors(&self) -> Vec<&Constructor> {
         self.constructors.iter().collect()
     }
