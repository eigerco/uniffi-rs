--- conflicted
+++ resolved
@@ -331,37 +331,9 @@
     crate_name: Option<&str>,
     try_format_code: bool,
 ) -> Result<()> {
-<<<<<<< HEAD
-    let crate_name = crate_name
-        .map(|c| Ok(c.to_string()))
-        .unwrap_or_else(|| crate_name_from_cargo_toml(udl_file))?;
-    let mut component = parse_udl(udl_file, &crate_name)?;
-    if let Some(library_file) = library_file {
-        macro_metadata::add_to_ci_from_library(&mut component, library_file)?;
-    }
-    let crate_root = &guess_crate_root(udl_file).context("Failed to guess crate root")?;
-
-    let mut config = load_initial_config::<Config>(crate_root, config_file_override)?;
-    config.update_from_ci(&component);
-
-    if config.bindings.doc_comments.unwrap_or_default() {
-        let path = udl_file.with_file_name("lib.rs");
-        let documentation = uniffi_docs::extract_documentation_from_path(path)?;
-        component.attach_documentation(documentation);
-    }
-
-    let out_dir = get_out_dir(udl_file, out_dir_override)?;
-    for language in target_languages {
-        bindings::write_bindings(
-            &config.bindings,
-            &component,
-            &out_dir,
-            language,
-=======
     generate_external_bindings(
         BindingGeneratorDefault {
             target_languages,
->>>>>>> 434ae5df
             try_format_code,
         },
         udl_file,
