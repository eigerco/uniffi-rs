{%- let obj = ci|get_object_definition(name) %}
<<<<<<< HEAD
{% let struct = obj %}{% include "StructureDocsTemplate.swift" %}
public protocol {{ obj.name() }}Protocol {
    {% for meth in obj.methods() -%}
    {%- let func = meth -%}
    {%- include "FunctionDocsTemplate.swift" %}
    func {{ meth.name()|fn_name }}({% call swift::arg_list_protocol(meth) %}) {% call swift::async(meth) %} {% call swift::throws(meth) -%}
    {%- match meth.return_type() -%}
    {%- when Some with (return_type) %} -> {{ return_type|type_name -}}
    {%- else -%}
    {%- endmatch %}
    {% endfor %}
}

{% let struct = obj %}{% include "StructureDocsTemplate.swift" %}
public class {{ type_name }}: {{ obj.name() }}Protocol {
=======
{%- let (protocol_name, impl_class_name) = obj|object_names %}
{%- let methods = obj.methods() %}

{% include "Protocol.swift" %}

public class {{ impl_class_name }}: {{ protocol_name }} {
>>>>>>> 434ae5df
    fileprivate let pointer: UnsafeMutableRawPointer

    // TODO: We'd like this to be `private` but for Swifty reasons,
    // we can't implement `FfiConverter` without making this `required` and we can't
    // make it `required` without making it `public`.
    required init(unsafeFromRawPointer pointer: UnsafeMutableRawPointer) {
        self.pointer = pointer
    }

    {%- match obj.primary_constructor() %}
    {%- when Some with (cons) %}
    {%- let func = cons -%}
    {%- include "FunctionDocsTemplate.swift" %}
    public convenience init({% call swift::arg_list_decl(cons) -%}) {% call swift::throws(cons) %} {
        self.init(unsafeFromRawPointer: {% call swift::to_ffi_call(cons) %})
    }
    {%- when None %}
    {%- endmatch %}

    deinit {
        try! rustCall { {{ obj.ffi_object_free().name() }}(pointer, $0) }
    }

    {% for cons in obj.alternate_constructors() %}
<<<<<<< HEAD

    {%- let func = cons -%}
    {%- include "FunctionDocsTemplate.swift" %}
    public static func {{ cons.name()|fn_name }}({% call swift::arg_list_decl(cons) %}) {% call swift::throws(cons) %} -> {{ type_name }} {
        return {{ type_name }}(unsafeFromRawPointer: {% call swift::to_ffi_call(cons) %})
=======
    {%- let func = cons -%}
    {%- include "FunctionDocsTemplate.swift" %}
    public static func {{ cons.name()|fn_name }}({% call swift::arg_list_decl(cons) %}) {% call swift::throws(cons) %} -> {{ impl_class_name }} {
        return {{ impl_class_name }}(unsafeFromRawPointer: {% call swift::to_ffi_call(cons) %})
>>>>>>> 434ae5df
    }

    {% endfor %}

    {# // TODO: Maybe merge the two templates (i.e the one with a return type and the one without) #}
    {% for meth in obj.methods() -%}
    {%- if meth.is_async() %}

    {%- let func = meth -%}
    {%- include "FunctionDocsTemplate.swift" %}
    public func {{ meth.name()|fn_name }}({%- call swift::arg_list_decl(meth) -%}) async {% call swift::throws(meth) %}{% match meth.return_type() %}{% when Some with (return_type) %} -> {{ return_type|type_name }}{% when None %}{% endmatch %} {
        return {% call swift::try(meth) %} await uniffiRustCallAsync(
            rustFutureFunc: {
                {{ meth.ffi_func().name() }}(
                    self.pointer
                    {%- for arg in meth.arguments() -%}
                    ,
                    {{ arg|lower_fn }}({{ arg.name()|var_name }})
                    {%- endfor %}
                )
            },
            pollFunc: {{ meth.ffi_rust_future_poll(ci) }},
            completeFunc: {{ meth.ffi_rust_future_complete(ci) }},
            freeFunc: {{ meth.ffi_rust_future_free(ci) }},
            {%- match meth.return_type() %}
            {%- when Some(return_type) %}
            liftFunc: {{ return_type|lift_fn }},
            {%- when None %}
            liftFunc: { $0 },
            {%- endmatch %}
            {%- match meth.throws_type() %}
            {%- when Some with (e) %}
            errorHandler: {{ e|ffi_converter_name }}.lift
            {%- else %}
            errorHandler: nil
            {% endmatch %}
        )
    }

    {% else -%}

    {%- match meth.return_type() -%}

    {%- when Some with (return_type) %}

    public func {{ meth.name()|fn_name }}({% call swift::arg_list_decl(meth) %}) {% call swift::throws(meth) %} -> {{ return_type|type_name }} {
        return {% call swift::try(meth) %} {{ return_type|lift_fn }}(
            {% call swift::to_ffi_call_with_prefix("self.pointer", meth) %}
        )
    }

    {%- when None %}

    public func {{ meth.name()|fn_name }}({% call swift::arg_list_decl(meth) %}) {% call swift::throws(meth) %} {
        {% call swift::to_ffi_call_with_prefix("self.pointer", meth) %}
    }

    {%- endmatch -%}
    {%- endif -%}
    {% endfor %}
}

{%- if obj.is_trait_interface() %}
{%- let callback_handler = format!("uniffiCallbackInterface{}", name) %}
{%- let callback_init = format!("uniffiCallbackInit{}", name) %}
{%- let ffi_init_callback = obj.ffi_init_callback() %}
{% include "CallbackInterfaceImpl.swift" %}
{%- endif %}

public struct {{ ffi_converter_name }}: FfiConverter {
    {%- if obj.is_trait_interface() %}
    fileprivate static var handleMap = UniFFICallbackHandleMap<{{ type_name }}>()
    {%- endif %}

    typealias FfiType = UnsafeMutableRawPointer
    typealias SwiftType = {{ type_name }}

    public static func lift(_ pointer: UnsafeMutableRawPointer) throws -> {{ type_name }} {
        return {{ impl_class_name }}(unsafeFromRawPointer: pointer)
    }

    public static func lower(_ value: {{ type_name }}) -> UnsafeMutableRawPointer {
        {%- match obj.imp() %}
        {%- when ObjectImpl::Struct %}
        return value.pointer
        {%- when ObjectImpl::Trait %}
        guard let ptr = UnsafeMutableRawPointer(bitPattern: UInt(truncatingIfNeeded: handleMap.insert(obj: value))) else {
            fatalError("Cast to UnsafeMutableRawPointer failed")
        }
        return ptr
        {%- endmatch %}
    }

    public static func read(from buf: inout (data: Data, offset: Data.Index)) throws -> {{ type_name }} {
        let v: UInt64 = try readInt(&buf)
        // The Rust code won't compile if a pointer won't fit in a UInt64.
        // We have to go via `UInt` because that's the thing that's the size of a pointer.
        let ptr = UnsafeMutableRawPointer(bitPattern: UInt(truncatingIfNeeded: v))
        if (ptr == nil) {
            throw UniffiInternalError.unexpectedNullPointer
        }
        return try lift(ptr!)
    }

    public static func write(_ value: {{ type_name }}, into buf: inout [UInt8]) {
        // This fiddling is because `Int` is the thing that's the same size as a pointer.
        // The Rust code won't compile if a pointer won't fit in a `UInt64`.
        writeInt(&buf, UInt64(bitPattern: Int64(Int(bitPattern: lower(value)))))
    }
}

{#
We always write these public functions just in case the enum is used as
an external type by another crate.
#}
public func {{ ffi_converter_name }}_lift(_ pointer: UnsafeMutableRawPointer) throws -> {{ type_name }} {
    return try {{ ffi_converter_name }}.lift(pointer)
}

public func {{ ffi_converter_name }}_lower(_ value: {{ type_name }}) -> UnsafeMutableRawPointer {
    return {{ ffi_converter_name }}.lower(value)
}<|MERGE_RESOLUTION|>--- conflicted
+++ resolved
@@ -1,28 +1,11 @@
 {%- let obj = ci|get_object_definition(name) %}
-<<<<<<< HEAD
-{% let struct = obj %}{% include "StructureDocsTemplate.swift" %}
-public protocol {{ obj.name() }}Protocol {
-    {% for meth in obj.methods() -%}
-    {%- let func = meth -%}
-    {%- include "FunctionDocsTemplate.swift" %}
-    func {{ meth.name()|fn_name }}({% call swift::arg_list_protocol(meth) %}) {% call swift::async(meth) %} {% call swift::throws(meth) -%}
-    {%- match meth.return_type() -%}
-    {%- when Some with (return_type) %} -> {{ return_type|type_name -}}
-    {%- else -%}
-    {%- endmatch %}
-    {% endfor %}
-}
-
-{% let struct = obj %}{% include "StructureDocsTemplate.swift" %}
-public class {{ type_name }}: {{ obj.name() }}Protocol {
-=======
 {%- let (protocol_name, impl_class_name) = obj|object_names %}
 {%- let methods = obj.methods() %}
 
+{% let struct = obj %}{% include "StructureDocsTemplate.swift" %}
 {% include "Protocol.swift" %}
 
 public class {{ impl_class_name }}: {{ protocol_name }} {
->>>>>>> 434ae5df
     fileprivate let pointer: UnsafeMutableRawPointer
 
     // TODO: We'd like this to be `private` but for Swifty reasons,
@@ -47,18 +30,10 @@
     }
 
     {% for cons in obj.alternate_constructors() %}
-<<<<<<< HEAD
-
-    {%- let func = cons -%}
-    {%- include "FunctionDocsTemplate.swift" %}
-    public static func {{ cons.name()|fn_name }}({% call swift::arg_list_decl(cons) %}) {% call swift::throws(cons) %} -> {{ type_name }} {
-        return {{ type_name }}(unsafeFromRawPointer: {% call swift::to_ffi_call(cons) %})
-=======
     {%- let func = cons -%}
     {%- include "FunctionDocsTemplate.swift" %}
     public static func {{ cons.name()|fn_name }}({% call swift::arg_list_decl(cons) %}) {% call swift::throws(cons) %} -> {{ impl_class_name }} {
         return {{ impl_class_name }}(unsafeFromRawPointer: {% call swift::to_ffi_call(cons) %})
->>>>>>> 434ae5df
     }
 
     {% endfor %}
