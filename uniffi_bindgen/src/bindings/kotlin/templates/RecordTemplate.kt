--- conflicted
+++ resolved
@@ -1,10 +1,7 @@
 {%- let rec = ci|get_record_definition(name) %}
 
-<<<<<<< HEAD
 {% let struct = rec %}{% include "RecordDocsTemplate.kt" %}
-=======
 {%- if rec.has_fields() %}
->>>>>>> 7cd3aac7
 data class {{ type_name }} (
     {%- for field in rec.fields() %}
     var {{ field.name()|var_name }}: {{ field|type_name -}}
